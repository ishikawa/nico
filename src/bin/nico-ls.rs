--- conflicted
+++ resolved
@@ -569,7 +569,6 @@
     ) -> Result<InitializeResult, HandlerError> {
         info!("[initialize] {:?}", params);
 
-<<<<<<< HEAD
         let capabilities = ServerCapabilitiesBuilder::new()
             .initialized(&params)
             .semantic_token_types(&[
@@ -579,7 +578,6 @@
                 SemanticTokenType::NUMBER,
                 SemanticTokenType::OPERATOR,
                 SemanticTokenType::COMMENT,
-                SemanticTokenType::FUNCTION,
                 SemanticTokenType::STRUCT,
                 SemanticTokenType::FUNCTION,
                 SemanticTokenType::PARAMETER,
@@ -613,45 +611,6 @@
                         ));
                 }
             }
-=======
-        let token_types = vec![
-            SemanticTokenType::KEYWORD,
-            SemanticTokenType::VARIABLE,
-            SemanticTokenType::STRING,
-            SemanticTokenType::NUMBER,
-            SemanticTokenType::OPERATOR,
-            SemanticTokenType::COMMENT,
-            SemanticTokenType::STRUCT,
-            SemanticTokenType::FUNCTION,
-            SemanticTokenType::PARAMETER,
-            SemanticTokenType::PROPERTY,
-        ];
-
-        let token_modifiers = vec![
-            SemanticTokenModifier::DECLARATION,
-            SemanticTokenModifier::DEFINITION,
-            SemanticTokenModifier::READONLY,
-            SemanticTokenModifier::STATIC,
-            SemanticTokenModifier::DEPRECATED,
-            SemanticTokenModifier::ABSTRACT,
-            SemanticTokenModifier::ASYNC,
-            SemanticTokenModifier::MODIFICATION,
-            SemanticTokenModifier::DOCUMENTATION,
-            SemanticTokenModifier::DEFAULT_LIBRARY,
-        ];
-
-        // Register token type legend
-        let mut token_type_legend = HashMap::new();
-        let mut token_modifier_legend = HashMap::new();
-
-        for (i, token_type) in token_types.iter().enumerate() {
-            let t = u32::try_from(i).unwrap();
-            token_type_legend.insert(token_type.clone(), t);
-        }
-        for (i, token_modifier) in token_modifiers.iter().enumerate() {
-            let t = u32::try_from(i).unwrap();
-            token_modifier_legend.insert(token_modifier.clone(), t);
->>>>>>> ce2d69e7
         }
 
         Ok(InitializeResult {
