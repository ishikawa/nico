--- conflicted
+++ resolved
@@ -133,7 +133,6 @@
     diagnostics: Vec<Diagnostic>,
 }
 
-<<<<<<< HEAD
 impl syntax::Visitor for DiagnosticsCollector {
     fn enter_missing_token(
         &mut self,
@@ -157,15 +156,6 @@
             source: Some("nico-ls".to_string()),
             ..Diagnostic::default()
         };
-=======
-/// These options are initialized in `on_initialize()` callback.
-#[derive(Debug, Clone)]
-struct ServerRegistrationOptions {
-    // Semantic tokens
-    token_type_legend: Rc<HashMap<SemanticTokenType, u32>>,
-    token_modifier_legend: Rc<HashMap<SemanticTokenModifier, u32>>,
-}
->>>>>>> e77b77dd
 
         self.diagnostics.push(diagnostic);
     }
@@ -384,8 +374,8 @@
 #[derive(Debug, Clone)]
 struct ServerRegistrationOptions {
     // Semantic tokens
-    token_type_legend: Rc<HashMap<SemanticTokenType, usize>>,
-    token_modifier_legend: Rc<HashMap<SemanticTokenModifier, usize>>,
+    token_type_legend: Rc<HashMap<SemanticTokenType, u32>>,
+    token_modifier_legend: Rc<HashMap<SemanticTokenModifier, u32>>,
 }
 
 #[derive(Debug)]
